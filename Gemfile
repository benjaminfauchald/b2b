--- conflicted
+++ resolved
@@ -103,16 +103,6 @@
 gem "devise", "~> 4.9"
 
 # Kafka
-<<<<<<< HEAD
-gem 'ruby-kafka', '~> 1.5.0'
-gem 'waterdrop', '~> 2.8.4'
-gem 'karafka', '~> 2.4.0'
-gem 'dry-monitor'
-
-gem 'httparty'
-gem 'nokogiri'
-gem 'json-schema', '~> 4.0'
-=======
 gem 'ruby-kafka', '~> 1.5.0'  # Kafka client
 gem 'waterdrop', '~> 2.8.4'   # Kafka producer
 gem 'karafka', '~> 2.4.0'     # Kafka consumer framework
@@ -120,9 +110,8 @@
 
 gem 'httparty'              # For making HTTP requests
 gem 'nokogiri'              # For XML parsing
-gem 'json-schema', '~> 3.0'
+gem 'json-schema', '~> 4.0'
 
 # Console enhancements for all environments
 gem "pry-rails"
-gem "awesome_print"
->>>>>>> f6f48b58
+gem "awesome_print"